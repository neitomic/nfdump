--- conflicted
+++ resolved
@@ -871,11 +871,7 @@
 #ifdef PCAP
 	sock = 0;
 	if ( pcap_file ) {
-<<<<<<< HEAD
-		printf("Setup pcap reader\n");
-=======
 		LogInfo("Setup pcap reader");
->>>>>>> 3303fb64
 		setup_packethandler(pcap_file, NULL);
 		receive_packet 	= NextPacket;
 	} else 
